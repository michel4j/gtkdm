--- conflicted
+++ resolved
@@ -17,12 +17,8 @@
 import gepics
 import xml.etree.ElementTree as ET
 
-<<<<<<< HEAD
-from . import utils, colors
-=======
-from . import utils, PLUGIN_DIR
+from . import utils, colors, PLUGIN_DIR
 from .utils import logger
->>>>>>> c9e28db9
 
 EDITOR = True
 
@@ -62,11 +58,8 @@
     def __init__(self):
         self.macros = {}
         self.registry = {}
-<<<<<<< HEAD
         self.clipboard = Gtk.Clipboard.get(Gdk.SELECTION_PRIMARY)
-=======
         self.search_paths = [os.getcwd()] + os.environ.get('GTKDM_DISPLAY_PATH', '').split(':')
->>>>>>> c9e28db9
 
     def reset(self, macro_spec):
         self.macros = utils.parse_macro_spec(macro_spec)
